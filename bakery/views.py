"""
Views that inherit from Django's class-based generic views and add methods
for building flat files.
"""
import os
import six
import gzip
import shutil
import logging
from django.conf import settings
from django.test.client import RequestFactory
from django.views.generic import TemplateView, DetailView, ListView
logger = logging.getLogger(__name__)


class BuildableMixin(object):
    """
    Common methods we will use in buildable views.
    """
    def write(self, path, html):
        """
        Writes out the provided HTML to the provided path.
        """
        outfile = open(path, 'wb')
        outfile.write(six.binary_type(html))
        outfile.close()
<<<<<<< HEAD
        if getattr(settings, 'BAKERY_GZIP', True):
            self.gzip(path, html)
=======
>>>>>>> d811c49a

    def gzip(self, path, html):
        """
        Zips up the provided HTML as a companion for the provided path.

        Intended to take advantage of the peculiarities of
        Amazon S3's GZIP service.
<<<<<<< HEAD
        """
        gz_filename = '%s.gz' % path
        gz_file = gzip.open(gz_filename, 'wb')
        gz_file.write(six.binary_type(html))
        gz_file.close()
=======

        mtime, an option that writes a timestamp to the output file
        is set to 0, to avoid having s3cmd do unnecessary uploads because
        of differences in the timestamp
        """
        outfile = gzip.GzipFile(path, 'wb', mtime=0)
        outfile.write(six.binary_type(html))
        outfile.close()
>>>>>>> d811c49a


class BuildableTemplateView(TemplateView, BuildableMixin):
    """
    Renders and builds a simple template.

    When inherited, the child class should include the following attributes.

        build_path:
            The target location of the built file in the BUILD_DIR.
            `index.html` would place it at the built site's root.
            `foo/index.html` would place it inside a subdirectory.

        template_name:
            The name of the template you would like Django to render.
    """
    @property
    def build_method(self):
        return self.build

    def build(self):
        logger.debug("Building %s" % self.template_name)
        self.request = RequestFactory().get(self.build_path)
        html = self.get(self.request).render().content
        path = os.path.join(settings.BUILD_DIR, self.build_path)
        # Make sure the directory exists
        dirname = os.path.dirname(self.build_path)
        if dirname:
            dirname = os.path.join(settings.BUILD_DIR, dirname)
            os.path.exists(dirname) or os.makedirs(dirname)
        # Write out the data
<<<<<<< HEAD
        self.write(path, html)
=======
        if getattr(settings, 'BAKERY_GZIP', False):
            self.gzip(path, html)
        else:
            self.write(path, html)
>>>>>>> d811c49a


class BuildableListView(ListView, BuildableMixin):
    """
    Render and builds a page about a list of objects.

    Required attributes:

        model or queryset:
            Where the list of objects should come from. `self.queryset` can
            be any iterable of items, not just a queryset.

        build_path:
            The target location of the built file in the BUILD_DIR.
            `index.html` would place it at the built site's root.
            `foo/index.html` would place it inside a subdirectory.
            `index.html is the default.

        template_name:
            The name of the template you would like Django to render. You need
            to override this if you don't want to rely on the Django defaults.
    """
    build_path = 'index.html'

    @property
    def build_method(self):
        return self.build_queryset

    def build_queryset(self):
        logger.debug("Building %s" % self.build_path)
        # Make a fake request
        self.request = RequestFactory().get(self.build_path)
        # Make sure the directory exists
        dirname = os.path.dirname(self.build_path)
        if dirname:
            dirname = os.path.join(settings.BUILD_DIR, dirname)
            os.path.exists(dirname) or os.makedirs(dirname)
        # Render the list page as HTML
        html = self.get(self.request).render().content
        # Write it out to the appointed flat file
        path = os.path.join(settings.BUILD_DIR, self.build_path)
<<<<<<< HEAD
        self.write(path, html)
=======
        if getattr(settings, 'BAKERY_GZIP', False):
            self.gzip(path, html)
        else:        
            self.write(path, html)
>>>>>>> d811c49a


class BuildableDetailView(DetailView, BuildableMixin):
    """
    Render and build a "detail" view of an object.

    Required attributes:

        queryset:
            the model instance the objects are looked up from.

        template_name:
            The name of the template you would like Django to render. You need
            to override this if you don't want to rely on the Django defaults.
    """
    @property
    def build_method(self):
        return self.build_queryset

    def get_url(self, obj):
        """
        The URL at which the detail page should appear.
        """
        return obj.get_absolute_url()

    def get_build_path(self, obj):
        """
        Used to determine where to build the detail page. Override this if you
        would like your detail page at a different location. By default it
        will be built at get_url() + "index.html"
        """
        path = os.path.join(settings.BUILD_DIR, self.get_url(obj)[1:])
        os.path.exists(path) or os.makedirs(path)
        return os.path.join(path, 'index.html')

    def set_kwargs(self, obj):
        self.kwargs = {
            'pk': getattr(obj, 'pk', None),
            'slug': getattr(obj, self.get_slug_field(), None),
        }

    def get_html(self):
        """
        How to render the HTML for the detail page. If you choose to render
        using something other than a Django template, like HttpResponse for
        instance, you will want to override this.
        """
        return self.get(self.request).render().content

    def build_object(self, obj):
        logger.debug("Building %s" % obj)
        self.request = RequestFactory().get(self.get_url(obj))
        self.set_kwargs(obj)
        path = self.get_build_path(obj)
        html = self.get_html()
<<<<<<< HEAD
        self.write(path, html)
=======
        if getattr(settings, 'BAKERY_GZIP', False):
            self.gzip(path, html)
        else:        
            self.write(path, html)
>>>>>>> d811c49a

    def build_queryset(self):
        [self.build_object(o) for o in self.get_queryset().all()]

    def unbuild_object(self, obj):
        """
        Deletes the directory at self.get_build_path.
        """
        logger.debug("Unbuilding %s" % obj)
        path = os.path.split(self.get_build_path(obj))[0]
        if os.path.exists(path):
            shutil.rmtree(path)


class Buildable404View(BuildableTemplateView):
    """
    The default Django 404 page, but built out.
    """
    build_path = '404.html'
    template_name = '404.html'<|MERGE_RESOLUTION|>--- conflicted
+++ resolved
@@ -24,11 +24,6 @@
         outfile = open(path, 'wb')
         outfile.write(six.binary_type(html))
         outfile.close()
-<<<<<<< HEAD
-        if getattr(settings, 'BAKERY_GZIP', True):
-            self.gzip(path, html)
-=======
->>>>>>> d811c49a
 
     def gzip(self, path, html):
         """
@@ -36,13 +31,6 @@
 
         Intended to take advantage of the peculiarities of
         Amazon S3's GZIP service.
-<<<<<<< HEAD
-        """
-        gz_filename = '%s.gz' % path
-        gz_file = gzip.open(gz_filename, 'wb')
-        gz_file.write(six.binary_type(html))
-        gz_file.close()
-=======
 
         mtime, an option that writes a timestamp to the output file
         is set to 0, to avoid having s3cmd do unnecessary uploads because
@@ -51,7 +39,6 @@
         outfile = gzip.GzipFile(path, 'wb', mtime=0)
         outfile.write(six.binary_type(html))
         outfile.close()
->>>>>>> d811c49a
 
 
 class BuildableTemplateView(TemplateView, BuildableMixin):
@@ -83,14 +70,10 @@
             dirname = os.path.join(settings.BUILD_DIR, dirname)
             os.path.exists(dirname) or os.makedirs(dirname)
         # Write out the data
-<<<<<<< HEAD
-        self.write(path, html)
-=======
         if getattr(settings, 'BAKERY_GZIP', False):
             self.gzip(path, html)
         else:
             self.write(path, html)
->>>>>>> d811c49a
 
 
 class BuildableListView(ListView, BuildableMixin):
@@ -132,14 +115,10 @@
         html = self.get(self.request).render().content
         # Write it out to the appointed flat file
         path = os.path.join(settings.BUILD_DIR, self.build_path)
-<<<<<<< HEAD
-        self.write(path, html)
-=======
         if getattr(settings, 'BAKERY_GZIP', False):
             self.gzip(path, html)
         else:        
             self.write(path, html)
->>>>>>> d811c49a
 
 
 class BuildableDetailView(DetailView, BuildableMixin):
@@ -195,14 +174,10 @@
         self.set_kwargs(obj)
         path = self.get_build_path(obj)
         html = self.get_html()
-<<<<<<< HEAD
-        self.write(path, html)
-=======
         if getattr(settings, 'BAKERY_GZIP', False):
             self.gzip(path, html)
         else:        
             self.write(path, html)
->>>>>>> d811c49a
 
     def build_queryset(self):
         [self.build_object(o) for o in self.get_queryset().all()]
