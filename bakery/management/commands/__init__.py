import boto3
import logging
from django.conf import settings
from django.core.management.base import BaseCommand
logger = logging.getLogger(__name__)


def get_s3_client():
    """
    A DRY place to make sure AWS credentials in settings override
    environment based credentials.  Boto3 will fall back to:
    http://boto3.readthedocs.io/en/latest/guide/configuration.html
    """
    session_kwargs = {}
    if hasattr(settings, 'AWS_ACCESS_KEY_ID'):
        session_kwargs['aws_access_key_id'] = settings.AWS_ACCESS_KEY_ID

    if hasattr(settings, 'AWS_SECRET_ACCESS_KEY'):
        session_kwargs['aws_secret_access_key'] = settings.AWS_SECRET_ACCESS_KEY
    boto3.setup_default_session(**session_kwargs)

    s3_kwargs = {}
    if hasattr(settings, 'AWS_S3_ENDPOINT'):
        s3_kwargs['endpoint_url'] = settings.AWS_S3_ENDPOINT
    elif hasattr(settings, 'AWS_S3_HOST'):
        if hasattr(settings, 'AWS_S3_USE_SSL') and settings.AWS_S3_USE_SSL is False:
            protocol = "http://"
        else:
            protocol = "https://"
        s3_kwargs['endpoint_url'] = "{}{}".format(
            protocol,
            settings.AWS_S3_HOST
        )
    s3_client = boto3.client('s3', **s3_kwargs)
    s3_resource = boto3.resource('s3', **s3_kwargs)
    return s3_client, s3_resource


def get_all_objects_in_bucket(
        aws_bucket_name,
        s3_client=None,
        max_keys=1000
):
    """
    Little utility method that handles pagination and returns
    all objects in given bucket.
    """
    logger.debug("Retrieving bucket object list")

    if not s3_client:
        s3_client, s3_resource = get_s3_client()

    obj_dict = {}
<<<<<<< HEAD
    paginator = s3_client.get_paginator('list_objects')
    page_iterator = paginator.paginate(Bucket=aws_bucket_name)
    for page in page_iterator:
        for obj in page.get('Contents', []):
            obj_dict[obj.get('Key')] = obj
=======
    continuation_token = ''
    while True:
        kwargs = {'Bucket': aws_bucket_name, 'MaxKeys': max_keys}
        if continuation_token:
            kwargs['ContinuationToken'] = continuation_token

        list_objects_response = s3_client.list_objects_v2(**kwargs)

        key_list = list_objects_response.get('Contents', [])
        logger.debug("Returning {} new keys".format(len(key_list)))

        for obj in key_list:
            obj_dict[obj.get('Key')] = obj

        if not list_objects_response.get('IsTruncated'):
            break

        continuation_token = list_objects_response.get(
            'NextContinuationToken'
        )

>>>>>>> e2b17538
    return obj_dict


def batch_delete_s3_objects(
        keys,
        aws_bucket_name,
        chunk_size=100,
        s3_client=None
):
    """
    Utility method that batch deletes objects in given bucket.
    """
    if s3_client is None:
        s3_client, s3_resource = get_s3_client()

    key_chunks = []
    for i in range(0, len(keys), chunk_size):
        chunk = []
        for key in (list(keys)[i:i+100]):
            chunk.append({'Key': key})
        key_chunks.append(chunk)
    for chunk in key_chunks:
        s3_client.delete_objects(
            Bucket=aws_bucket_name,
            Delete={'Objects': chunk}
        )


class BasePublishCommand(BaseCommand):
    """
    Base command that exposes these utility methods to the Management
    Commands that need them.
    """

    def get_s3_client(self):
        return get_s3_client()

    def get_all_objects_in_bucket(self, *args, **kwargs):
        return get_all_objects_in_bucket(*args, **kwargs)

    def batch_delete_s3_objects(self, *args, **kwargs):
        return batch_delete_s3_objects(*args, **kwargs)<|MERGE_RESOLUTION|>--- conflicted
+++ resolved
@@ -51,35 +51,11 @@
         s3_client, s3_resource = get_s3_client()
 
     obj_dict = {}
-<<<<<<< HEAD
     paginator = s3_client.get_paginator('list_objects')
     page_iterator = paginator.paginate(Bucket=aws_bucket_name)
     for page in page_iterator:
         for obj in page.get('Contents', []):
             obj_dict[obj.get('Key')] = obj
-=======
-    continuation_token = ''
-    while True:
-        kwargs = {'Bucket': aws_bucket_name, 'MaxKeys': max_keys}
-        if continuation_token:
-            kwargs['ContinuationToken'] = continuation_token
-
-        list_objects_response = s3_client.list_objects_v2(**kwargs)
-
-        key_list = list_objects_response.get('Contents', [])
-        logger.debug("Returning {} new keys".format(len(key_list)))
-
-        for obj in key_list:
-            obj_dict[obj.get('Key')] = obj
-
-        if not list_objects_response.get('IsTruncated'):
-            break
-
-        continuation_token = list_objects_response.get(
-            'NextContinuationToken'
-        )
-
->>>>>>> e2b17538
     return obj_dict
 
 
