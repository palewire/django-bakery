--- conflicted
+++ resolved
@@ -36,7 +36,6 @@
 Will use settings.AWS_BUCKET_NAME by default."
     ),
     make_option(
-<<<<<<< HEAD
         "--force",
         action="store_true",
         dest="force",
@@ -50,13 +49,6 @@
         default="",
         help="Display the output of what would have been uploaded \
 removed, but without actually publishing."
-=======
-        "--keep-removed",
-        action="store_true",
-        dest="keep_removed",
-        default=False,
-        help="Prevents any deletions as part of the s3cmd sync with s3"
->>>>>>> b435c048
     ),
 )
 
@@ -110,43 +102,11 @@
                 raise CommandError(self.bucket_unconfig_msg)
             self.aws_bucket_name = settings.AWS_BUCKET_NAME
 
-<<<<<<< HEAD
         # If the user sets the --force option
         if options.get('force'):
             self.force_publish = True
         else:
             self.force_publish = False
-=======
-        # Append the AWS bucket name to the command
-        cmd += ' s3://%s' % self.aws_bucket_name
-
-        # Print out the command unless verbosity is above the default
-        logger.debug('Executing %s' % cmd)
-        if int(options.get('verbosity')) > 1:
-            six.print_('Executing %s' % cmd)
-
-        # Execute the command
-        subprocess.call(cmd, shell=True)
-
-    # gzip the rendered html views, sitemaps, and any static css, js and json
-    def sync_gzipped_files(self, options):
-        gzip_file_match = getattr(
-            settings,
-            'GZIP_FILE_MATCH',
-            '(\.html|\.xml|\.css|\.js|\.json)$'
-        )
-        cmd = "s3cmd sync --exclude '*.*' --rinclude '%s' " % gzip_file_match
-        cmd += "--add-header='Content-Encoding: gzip' --acl-public"
-        self.sync(cmd, options)
-
-    # The s3cmd basic command, before we append all the options.
-    def sync_all_files(self, options):
-        if options.get("keep_removed"):
-            cmd = "s3cmd sync --acl-public"
-        else:
-            cmd = "s3cmd sync --delete-removed --acl-public"
-        self.sync(cmd, options)
->>>>>>> b435c048
 
         # set the --dry-run option
         if options.get('dry_run'):
