--- conflicted
+++ resolved
@@ -10,21 +10,14 @@
  - "3.5"
 
 env:
-<<<<<<< HEAD
- - DJANGO_VERSION=1.8.17
- - DJANGO_VERSION=1.9.12
- - DJANGO_VERSION=1.10.6
- - DJANGO_VERSION=1.11rc1
-=======
   global:
     - AWS_ACCESS_KEY_ID="MOCK_ACCESS_KEY_ID"
     - AWS_SECRET_ACCESS_KEY="MOCK_SECRET_ACCESS_KEY"
   matrix:
     - DJANGO_VERSION=1.8.17
     - DJANGO_VERSION=1.9.12
-    - DJANGO_VERSION=1.10.5
-
->>>>>>> e617de10
+    - DJANGO_VERSION=1.10.6
+    - DJANGO_VERSION=1.11rc1
 
 install:
  # Testing dependencies
